--- conflicted
+++ resolved
@@ -153,28 +153,20 @@
     config.add_variable(
         name=f"ttbar_mass",
         expression=f"TTbar.mass",
-<<<<<<< HEAD
-        binning=(30, 300, 3300),
-        unit="GeV",
-=======
         binning=[
             0, 400, 600, 800, 1000, 1200, 1400,
             1600, 1800, 2000, 2200, 2400, 2600,
             2800, 3000, 3200, 3400, 3600, 3800,
             4000, 4400, 4800, 5200, 5600, 6000,
         ],
->>>>>>> 19f0d4ae
+        unit="GeV",
         x_title=r"$m({t}\overline{t})$",
     )
     config.add_variable(
         name=f"ttbar_mass_narrow",
         expression=f"TTbar.mass",
-<<<<<<< HEAD
-        binning=(30, 0, 6000),
-        unit="GeV",
-=======
         binning=(100, 400, 4400),
->>>>>>> 19f0d4ae
+        unit="GeV",
         x_title=r"$m({t}\overline{t})$",
     )
     config.add_variable(
